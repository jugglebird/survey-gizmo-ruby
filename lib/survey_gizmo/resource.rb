--- conflicted
+++ resolved
@@ -153,11 +153,7 @@
       if new?
         _create
       else
-<<<<<<< HEAD
         handle_response SurveyGizmo.post(handle_route(:update), :query => self.attributes_without_blanks) do 
-=======
-        handle_response SurveyGizmo.post(handle_route(:update), :query => self.attributes_without_blanks) do
->>>>>>> 4ccce996
           _response.ok? ? saved! : false
         end
       end
@@ -168,11 +164,7 @@
     #   Returns the object, if saved. Otherwise returns false.
     def reload
       handle_response SurveyGizmo.get(handle_route(:get)) do
-<<<<<<< HEAD
-        if _response.ok? 
-=======
         if _response.ok?
->>>>>>> 4ccce996
           self.attributes = _response.data
           clean!
         else
