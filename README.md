# WARNING:

My production account with SurveyGizmo has had major TimeOut problems for weeks.  Their support team has very nicely blamed me for it and offered to let me pay them to look at my application.  Since I provided them with a one-line curl command to reproduce the problem, this is particularly dismaying.  The problem is consistent with UI and API behavior, and indicates a defect they don't monitor for and can't debug.

# Until there's a documented resolution to this defect, I don't think anyone should start a new project using the API at all

-chorn 2012-11-07


# Survey Gizmo (ruby)

<<<<<<< HEAD
Integrate with the [Survey Gizmo API](http://developer.surveygizmo.com/resources/rest-api-documentation-version-1-01/) using an ActiveModel style interface. We currently support rest API **v3**. If you want to use version 1 of the API, please use gem version ~0.7.0
=======
Integrate with the [Survey Gizmo API](http://developer.surveygizmo.com/resources/rest-api-documentation-version-1-01/) using an ActiveModel style interface. We currently support rest API **v3**.
>>>>>>> 5273b7c9

## Installation

    gem install survey-gizmo-ruby

## Basic Usage

	require 'survey-gizmo-ruby'
	
	# somewhere in your app define your survey gizmo login credentials.
	SurveyGizmo.setup(:user => 'you@somewhere.com', :password => 'mypassword')
	
	survey = SurveyGizmo::API::Survey.first(:id => 12345)
	survey.title # => My Title
	survey.pages # => [page1, page2,...]
	
	question = SurveyGizmo::API::Question.create(:survey_id => survey.id, :title => 'Do you like ruby?', :type => 'checkbox')
	question.title = "Do you LOVE Ruby?"
	question.save # => true
	question.saved? # => true
	
	# Error handling
	question.save # => false
	question.errors # => ['There was an error']
	
## Adding API Objects

Currently, the following API objects are included in the gem: `Survey`, `Question`, `Option`, `Page`, `Response`, `EmailMessage`, `SurveyCampaign`, `Contact`. If you want to use something that isn't included you can easily write a class that handles it. Here's an example of the how to do so:

	class SomeObject
	  # the base where most of the methods for handling the API are stored
	  include SurveyGizmo::Resource
      
      # the attribtues the object should respond to
	  attribute :id,          Integer
	  attribute :title,       String
	  attribute :status,      String
	  attribute :type,        String
	  attribute :created_on,  DateTime
  
      # defing the paths used to retrieve/set info
	  route '/something/:id', :via => [:get, :update, :delete]
	  route '/something',     :via => :create
  		
      # this must be defined with the params that would be included in any route
	  def to_param_options
	    {:id => self.id}
	  end
	end

The [Virtus](https://github.com/solnic/virtus) gem is included to handle the attributes, so please check their documentation as well.

# Contributing to survey-gizmo-ruby
 
* Check out the latest master to make sure the feature hasn't been implemented or the bug hasn't been fixed yet
* Take a gander at the github issues beforehand
* Fork the project
* Start a feature/bugfix branch and hack away
* Make sure to add tests for it!!!!
* Submit a pull request
* Please try not to mess with the Rakefile, version, or history. If you want to have your own version, or is otherwise necessary, that is fine, but please isolate to its own commit so I can cherry-pick around it.

## Missing Features

There are several API objects that are available and not included in this gem. It is also missing OAuth authentication ability. Also, the error notification isn't intuitive. It'd be great if someone could help tackle those!


# Copyright

Copyright (c) 2012 RipTheJacker. See LICENSE.txt for
further details.
<|MERGE_RESOLUTION|>--- conflicted
+++ resolved
@@ -9,11 +9,7 @@
 
 # Survey Gizmo (ruby)
 
-<<<<<<< HEAD
 Integrate with the [Survey Gizmo API](http://developer.surveygizmo.com/resources/rest-api-documentation-version-1-01/) using an ActiveModel style interface. We currently support rest API **v3**. If you want to use version 1 of the API, please use gem version ~0.7.0
-=======
-Integrate with the [Survey Gizmo API](http://developer.surveygizmo.com/resources/rest-api-documentation-version-1-01/) using an ActiveModel style interface. We currently support rest API **v3**.
->>>>>>> 5273b7c9
 
 ## Installation
 
