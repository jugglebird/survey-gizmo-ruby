--- conflicted
+++ resolved
@@ -9,23 +9,14 @@
 group :development do
   gem 'bluecloth',    :require => nil
   gem "yard", "~> 0.7.0"
-<<<<<<< HEAD
   gem "bundler", "~> 1.0"
   gem "jeweler", "~> 1.6.4"
-=======
-  gem "bundler"
-  gem "jeweler"
   gem 'awesome_print', :require => 'ap'
->>>>>>> 4ccce996
 end
 
 group :test do
   gem "webmock", :require => 'webmock/rspec'
-<<<<<<< HEAD
   gem "rspec", "~> 2.11.0"
-=======
-  gem "rspec"
->>>>>>> 4ccce996
   gem 'net-http-spy', :require => nil
   gem 'awesome_print', :require => nil
 end